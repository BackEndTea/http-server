<?php

namespace Aerys\Websocket;

use Amp\{
    CallableMaker,
    Coroutine,
    Deferred,
    Emitter,
    Failure,
    Success,
    function all,
    function any,
    function rethrow
};
use Aerys\{
    ClientException,
    InternalRequest,
    Middleware,
    Monitor,
    NullBody,
    Request,
    Response,
    Server,
    ServerObserver,
    Websocket,
    const HTTP_STATUS
};
use AsyncInterop\{ Loop, Promise };
use Psr\Log\LoggerInterface as PsrLogger;

class Rfc6455Endpoint implements Endpoint, Middleware, Monitor, ServerObserver {
    use CallableMaker;
    
    private $logger;
    private $application;
    private $proxy;
    private $state;
    private $clients = [];
    private $lowCapacityClients = [];
    private $highFramesPerSecondClients = [];
    private $closeTimeouts = [];
    private $heartbeatTimeouts = [];
    private $timeoutWatcher;
    private $now;

    private $autoFrameSize = (64 << 10) - 9 /* frame overhead */;
    private $maxBytesPerMinute = 8 << 20;
    private $maxFrameSize = 2 << 20;
    private $maxMsgSize = 2 << 20;
    private $heartbeatPeriod = 10;
    private $closePeriod = 3;
    private $validateUtf8 = false;
    private $textOnly = false;
    private $queuedPingLimit = 3;
    private $maxFramesPerSecond = 100; // do not bother with setting it too low, fread(8192) may anyway include up to 2700 frames

    /* Frame control bits */
    const FIN      = 0b1;
    const RSV_NONE = 0b000;
    const OP_CONT  = 0x00;
    const OP_TEXT  = 0x01;
    const OP_BIN   = 0x02;
    const OP_CLOSE = 0x08;
    const OP_PING  = 0x09;
    const OP_PONG  = 0x0A;

    const CONTROL = 1;
    const DATA = 2;
    const ERROR = 3;

    public function __construct(PsrLogger $logger, Websocket $application) {
        $this->logger = $logger;
        $this->application = $application;
        $this->now = time();
        $this->proxy = new Rfc6455EndpointProxy($this);
    }

    public function setOption(string $option, $value) {
        switch ($option) {
            case "maxBytesPerMinute":
                if (8192 > $value) {
                    throw new \Error("$option must be at least 8192 bytes");
                }
            case "autoFrameSize":
            case "maxFrameSize":
            case "maxFramesPerSecond":
            case "maxMsgSize":
            case "heartbeatPeriod":
            case "closePeriod":
            case "queuedPingLimit":
                if (0 <= $value = filter_var($value, FILTER_VALIDATE_INT)) {
                    throw new \Error("$option must be a positive integer greater than 0");
                }
                break;
            case "validateUtf8":
            case "textOnly":
                if (null === $value = filter_var($value, FILTER_VALIDATE_BOOLEAN, FILTER_NULL_ON_FAILURE)) {
                    throw new \Error("$option must be a boolean value");
                }
                break;
            default:
                throw new \Error("Unknown option $option");
        }
        $this->{$option} = $value;
    }

    public function __invoke(Request $request, Response $response, ...$args) {
        if ($request->getMethod() !== "GET") {
            $response->setStatus(HTTP_STATUS["METHOD_NOT_ALLOWED"]);
            $response->setHeader("Allow", "GET");
            $response->setHeader("Aerys-Generic-Response", "enable");
            $response->end();
            return;
        }

        if ($request->getProtocolVersion() !== "1.1") {
            $response->setStatus(HTTP_STATUS["HTTP_VERSION_NOT_SUPPORTED"]);
            $response->setHeader("Aerys-Generic-Response", "enable");
            $response->end();
            return;
        }

        $body = $request->getBody();
        if (!$body instanceof NullBody) {
            $response->setStatus(HTTP_STATUS["BAD_REQUEST"]);
            $response->setReason("Bad Request: Entity body disallowed for websocket endpoint");
            $response->setHeader("Connection", "close");
            $response->setHeader("Aerys-Generic-Response", "enable");
            $response->end();
            return;
        }

        $hasUpgradeWebsocket = false;
        foreach ($request->getHeaderArray("Upgrade") as $value) {
            if (strcasecmp($value, "websocket") === 0) {
                $hasUpgradeWebsocket = true;
                break;
            }
        }
        if (empty($hasUpgradeWebsocket)) {
            $response->setStatus(HTTP_STATUS["UPGRADE_REQUIRED"]);
            $response->setHeader("Aerys-Generic-Response", "enable");
            $response->end();
            return;
        }

        $hasConnectionUpgrade = false;
        foreach ($request->getHeaderArray("Connection") as $value) {
            $values = array_map("trim", explode(",", $value));

            foreach ($values as $token) {
                if (strcasecmp($token, "Upgrade") === 0) {
                    $hasConnectionUpgrade = true;
                    break;
                }
            }
        }
        if (empty($hasConnectionUpgrade)) {
            $response->setStatus(HTTP_STATUS["UPGRADE_REQUIRED"]);
            $response->setReason("Bad Request: \"Connection: Upgrade\" header required");
            $response->setHeader("Upgrade", "websocket");
            $response->setHeader("Aerys-Generic-Response", "enable");
            $response->end();
            return;
        }

        if (!$acceptKey = $request->getHeader("Sec-Websocket-Key")) {
            $response->setStatus(HTTP_STATUS["BAD_REQUEST"]);
            $response->setReason("Bad Request: \"Sec-Websocket-Key\" header required");
            $response->setHeader("Aerys-Generic-Response", "enable");
            $response->end();
            return;

        }

        if (!in_array("13", $request->getHeaderArray("Sec-Websocket-Version"))) {
            $response->setStatus(HTTP_STATUS["BAD_REQUEST"]);
            $response->setReason("Bad Request: Requested Websocket version unavailable");
            $response->setHeader("Sec-WebSocket-Version", "13");
            $response->setHeader("Aerys-Generic-Response", "enable");
            $response->end();
            return;
        }

        $handshaker = new Handshake($response, $acceptKey);

        $onHandshakeResult = $this->application->onHandshake($request, $handshaker, ...$args);
        if ($onHandshakeResult instanceof \Generator) {
            $onHandshakeResult = yield from $onHandshakeResult;
        }
        $request->setLocalVar("aerys.websocket", $onHandshakeResult);
        $handshaker->end();
    }

    public function do(InternalRequest $ireq) {
        $headers = yield;
        if ($headers[":status"] == 101) {
            $yield = yield $headers;
        } else {
            return $headers; // detach if we don't want to establish websocket connection
        }

        while ($yield !== null) {
            $yield = yield $yield;
        }

        Loop::defer([$this, "reapClient"], $ireq);
    }

    public function reapClient(string $watcherId, InternalRequest $ireq) {
        $client = new Rfc6455Client;
        $client->capacity = $this->maxBytesPerMinute;
        $client->connectedAt = $this->now;
        $socket = $ireq->client->socket;
        $client->id = (int) $socket;
        $client->socket = $socket;
        $client->writeBuffer = $ireq->client->writeBuffer;
        $client->serverRefClearer = ($ireq->client->exporter)($ireq->client);

        $client->parser = self::parser($this, $client, $options = [
            "max_msg_size" => $this->maxMsgSize,
            "max_frame_size" => $this->maxFrameSize,
            "validate_utf8" => $this->validateUtf8,
            "text_only" => $this->textOnly,
            "threshold" => $this->autoFrameSize,
        ]);
<<<<<<< HEAD
        $client->readWatcher = Loop::onReadable($socket, [$this, "onReadable"], $client);
        $client->writeWatcher = Loop::onWritable($socket, [$this, "onWritable"], $client);
        if ($client->writeBuffer != "") {
            Loop::disable($client->writeWatcher);
=======
        $client->readWatcher = \Amp\onReadable($socket, [$this, "onReadable"], $options = [
            "enable" => true,
            "cb_data" => $client,
        ]);
        $hasBuffer = $client->writeBuffer != "";
        $client->writeWatcher = \Amp\onWritable($socket, [$this, "onWritable"], $options = [
            "enable" => $hasBuffer,
            "cb_data" => $client,
        ]);
        if ($hasBuffer) {
            $client->writeDeferred = new Deferred; // dummy to prevent error
            $client->framesSent = -1;
>>>>>>> 552e6b5e
        }

        $this->clients[$client->id] = $client;
        $this->heartbeatTimeouts[$client->id] = $this->now + $this->heartbeatPeriod;

        rethrow(new Coroutine($this->tryAppOnOpen($client->id, $ireq->locals["aerys.websocket"])));

        return $client;
    }

    /**
     * Any subgenerator delegations here can safely use `yield from` because this
     * generator is invoked from the main import() function which is wrapped in a
     * Coroutine at the HTTP server layer.
     */
    private function tryAppOnOpen(int $clientId, $onHandshakeResult): \Generator {
        try {
            $onOpenResult = $this->application->onOpen($clientId, $onHandshakeResult);
            if ($onOpenResult instanceof \Generator) {
                $onOpenResult = yield from $onOpenResult;
            }
        } catch (\Throwable $e) {
            yield from $this->onAppError($clientId, $e);
        }
    }

    private function onAppError($clientId, \Throwable $e): \Generator {
        $this->logger->error($e->__toString());
        $code = Code::UNEXPECTED_SERVER_ERROR;
        $reason = "Internal server error, aborting";
        if (isset($this->clients[$clientId])) { // might have been already unloaded + closed
            yield from $this->doClose($this->clients[$clientId], $code, $reason);
        }
    }

    private function doClose(Rfc6455Client $client, int $code, string $reason): \Generator {
        // Only proceed if we haven't already begun the close handshake elsewhere
        if ($client->closedAt) {
            return;
        }

        try {
            $this->closeTimeouts[$client->id] = $this->now + $this->closePeriod;
            $promise = $this->sendCloseFrame($client, $code, $reason);
            yield from $this->tryAppOnClose($client->id, $code, $reason);
            return yield $promise;
        } catch (ClientException $e) {
            // Ignore client failures.
        }
        // Don't unload the client here, it will be unloaded upon timeout or last data written if closed by client or OP_CLOSE received by client
    }

    private function sendCloseFrame(Rfc6455Client $client, $code, $msg): Promise {
        $promise = $this->compile($client, pack('n', $code) . $msg, self::OP_CLOSE);
        $client->closedAt = $this->now;
        return $promise;
    }

    private function tryAppOnClose(int $clientId, $code, $reason): \Generator {
        try {
            $onCloseResult = $this->application->onClose($clientId, $code, $reason);
            if ($onCloseResult instanceof \Generator) {
                $onCloseResult = yield from $onCloseResult;
            }
        } catch (\Throwable $e) {
            yield from $this->onAppError($clientId, $e);
        }
    }

    private function unloadClient(Rfc6455Client $client) {
        $client->parser = null;
        if ($client->readWatcher) {
            Loop::cancel($client->readWatcher);
        }
        if ($client->writeWatcher) {
            Loop::cancel($client->writeWatcher);
        }

        unset($this->heartbeatTimeouts[$client->id]);
        ($client->serverRefClearer)();
        unset($this->clients[$client->id]);

        // fail not yet terminated message streams; they *must not* be failed before client is removed
        if ($client->msgDeferred) {
            $client->msgDeferred->fail(new ClientException);
        }

        if ($client->writeBuffer != "") {
            $client->writeDeferred->fail(new ClientException);
        }
        foreach ([$client->writeDeferredDataQueue, $client->writeDeferredControlQueue] as $deferreds) {
            foreach ($deferreds as $deferred) {
                $deferred->fail(new ClientException);
            }
        }
    }

    public function onParsedControlFrame(Rfc6455Client $client, int $opcode, string $data) {
        // something went that wrong that we had to shutdown our readWatcher... if parser has anything left, we don't care!
        if (!$client->readWatcher) {
            return;
        }

        switch ($opcode) {
            case self::OP_CLOSE:
                if ($client->closedAt) {
                    unset($this->closeTimeouts[$client->id]);
                    $this->unloadClient($client);
                } else {
                    if (\strlen($data) < 2) {
                        return; // invalid close reason
                    }
                    $code = current(unpack('S', substr($data, 0, 2)));
                    $reason = substr($data, 2);

                    @stream_socket_shutdown($client->socket, STREAM_SHUT_RD);
                    Loop::cancel($client->readWatcher);
                    $client->readWatcher = null;
                    rethrow(new Coroutine($this->doClose($client, $code, $reason)));
                }
                break;

            case self::OP_PING:
                $this->compile($client, $data, self::OP_PONG);
                break;

            case self::OP_PONG:
                // We need a min() here, else someone might just send a pong frame with a very high pong count and leave TCP connection in open state... Then we'd accumulate connections which never are cleaned up...
                $client->pongCount = min($client->pingCount, $data);
                break;
        }
    }

    public function onParsedData(Rfc6455Client $client, string $data, bool $binary, bool $terminated) {
        if ($client->closedAt || $this->state === Server::STOPPING) {
            return;
        }

        $client->lastDataReadAt = $this->now;

        if (!$client->msgDeferred) {
            $client->msgDeferred = new Emitter;
            $msg = new Message($client->msgDeferred->stream(), $binary);
            rethrow(new Coroutine($this->tryAppOnData($client, $msg)));
        }

        $client->msgDeferred->emit($data);
        if ($terminated) {
            $client->msgDeferred->resolve();
            $client->msgDeferred = null;
            ++$client->messagesRead;
        }
    }

    private function tryAppOnData(Rfc6455Client $client, Message $msg): \Generator {
        try {
            $gen = $this->application->onData($client->id, $msg);
            if ($gen instanceof \Generator) {
                yield from $gen;
            }
        } catch (ClientException $e) {
        } catch (\Throwable $e) {
            yield from $this->onAppError($client->id, $e);
        }
    }
    
    public function onParsedError(Rfc6455Client $client, int $code, string $msg) {
        // something went that wrong that we had to shutdown our readWatcher... if parser has anything left, we don't care!
        if (!$client->readWatcher) {
            return;
        }

        if ($code) {
            if ($client->closedAt || $code == Code::PROTOCOL_ERROR) {
                @stream_socket_shutdown($client->socket, STREAM_SHUT_RD);
                Loop::cancel($client->readWatcher);
                $client->readWatcher = null;
            }

            if (!$client->closedAt) {
                rethrow(new Coroutine($this->doClose($client, $code, $msg)));
            }
        }
    }

    public function onReadable($watcherId, $socket, Rfc6455Client $client) {
        $data = @fread($socket, 8192);

        if ($data != "") {
            $client->lastReadAt = $this->now;
            $client->bytesRead += \strlen($data);
            $client->capacity -= \strlen($data);
            if ($client->capacity < $this->maxBytesPerMinute / 2) {
                $this->lowCapacityClients[$client->id] = $client;
                if ($client->capacity <= 0) {
                    Loop::disable($watcherId);
                }
            }
            $frames = $client->parser->send($data);
            $client->framesRead += $frames;
            $client->framesLastSecond += $frames;
            if ($client->framesLastSecond > $this->maxFramesPerSecond / 2) {
                if ($client->framesLastSecond > $this->maxFramesPerSecond * 1.5) {
                    Loop::disable($watcherId); // aka tiny frame DoS prevention
                }
                $this->highFramesPerSecondClients[$client->id] = $client;
            }
        } elseif (!is_resource($socket) || @feof($socket)) {
            if (!$client->closedAt) {
                $client->closedAt = $this->now;
                $code = Code::ABNORMAL_CLOSE;
                $reason = "Client closed underlying TCP connection";
                rethrow(new Coroutine($this->tryAppOnClose($client->id, $code, $reason)));
            } else {
                unset($this->closeTimeouts[$client->id]);
            }

            $this->unloadClient($client);
        }
    }

    public function onWritable($watcherId, $socket, Rfc6455Client $client) {
        $bytes = @fwrite($socket, $client->writeBuffer);
        $client->bytesSent += $bytes;

        if ($bytes != \strlen($client->writeBuffer)) {
            $client->writeBuffer = substr($client->writeBuffer, $bytes);
        } elseif ($bytes == 0 && $client->closedAt && (!is_resource($socket) || @feof($socket))) {
            // usually read watcher cares about aborted TCP connections, but when
            // $client->closedAt is true, it might be the case that read watcher
            // is already cancelled and we need to ensure that our writing Promise
            // is fulfilled in unloadClient() with a failure
            unset($this->closeTimeouts[$client->id]);
            $this->unloadClient($client);
        } else {
            $client->framesSent++;
            $client->writeDeferred->resolve();
            if ($client->writeControlQueue) {
                $key = key($client->writeControlQueue);
                $client->writeBuffer = $client->writeControlQueue[$key];
                $client->lastSentAt = $this->now;
                $client->writeDeferred = $client->writeDeferredControlQueue[$key];
                unset($client->writeControlQueue[$key], $client->writeDeferredControlQueue[$key]);
                while (\strlen($client->writeBuffer) < 65536 && $client->writeControlQueue) {
                    $key = key($client->writeControlQueue);
                    $client->writeBuffer .= $client->writeControlQueue[$key];
                    $client->writeDeferredControlQueue[$key]->resolve($client->writeDeferred);
                    unset($client->writeControlQueue[$key], $client->writeDeferredControlQueue[$key]);
                }
                while (\strlen($client->writeBuffer) < 65536 && $client->writeDataQueue) {
                    $key = key($client->writeDataQueue);
                    $client->writeBuffer .= $client->writeDataQueue[$key];
                    $client->writeDeferredDataQueue[$key]->resolve($client->writeDeferred);
                    unset($client->writeDataQueue[$key], $client->writeDeferredDataQueue[$key]);
                }

            } elseif ($client->closedAt) {
                $client->writeBuffer = "";
                $client->writeDeferred = null;
                if ($client->readWatcher) { // readWatcher exists == we are still waiting for an OP_CLOSE frame
                    @stream_socket_shutdown($socket, STREAM_SHUT_WR);
                    Loop::cancel($watcherId);
                    $client->writeWatcher = null;
                } else {
                    unset($this->closeTimeouts[$client->id]);
                    $this->unloadClient($client);
                }
            } elseif ($client->writeDataQueue) {
                $key = key($client->writeDataQueue);
                $client->writeBuffer = $client->writeDataQueue[$key];
                $client->lastDataSentAt = $this->now;
                $client->lastSentAt = $this->now;
                $client->writeDeferred = $client->writeDeferredDataQueue[$key];
                unset($client->writeDataQueue[$key], $client->writeDeferredDataQueue[$key]);
                while (\strlen($client->writeBuffer) < 65536 && $client->writeDataQueue) {
                    $key = key($client->writeDataQueue);
                    $client->writeBuffer .= $client->writeDataQueue[$key];
                    $client->writeDeferredDataQueue[$key]->resolve($client->writeDeferred);
                    unset($client->writeDataQueue[$key], $client->writeDeferredDataQueue[$key]);
                }
            } else {
                $client->writeDeferred = null;
                $client->writeBuffer = "";
                Loop::disable($watcherId);
            }
        }
    }

    private function compile(Rfc6455Client $client, string $msg, int $opcode, bool $fin = true): Promise {
        $frameInfo = ["msg" => $msg, "rsv" => 0b000, "fin" => $fin, "opcode" => $opcode];

        // @TODO filter mechanism …?! (e.g. gzip)
        foreach ($client->builder as $gen) {
            $gen->send($frameInfo);
            $gen->send(null);
            $frameInfo = $gen->current();
        }

        return $this->write($client, $frameInfo);
    }

    private function write(Rfc6455Client $client, $frameInfo): Promise {
        if ($client->closedAt) {
            return new Failure(new ClientException);
        }

        $msg = $frameInfo["msg"];
        $len = \strlen($msg);

        $w = chr(($frameInfo["fin"] << 7) | ($frameInfo["rsv"] << 4) | $frameInfo["opcode"]);

        if ($len > 0xFFFF) {
            $w .= "\x7F" . pack('J', $len);
        } elseif ($len > 0x7D) {
            $w .= "\x7E" . pack('n', $len);
        } else {
            $w .= chr($len);
        }

        $w .= $msg;

        if ($client->writeBuffer != "") {
            if (\strlen($client->writeBuffer) < 65536 && !$client->writeDataQueue && !$client->writeControlQueue) {
                $client->writeBuffer .= $w;
                $deferred = $client->writeDeferred;
            } elseif ($frameInfo["opcode"] >= 0x8) {
                $client->writeControlQueue[] = $w;
                $deferred = $client->writeDeferredControlQueue[] = new Deferred;
            } else {
                $client->writeDataQueue[] = $w;
                $deferred = $client->writeDeferredDataQueue[] = new Deferred;
            }
        } else {
            Loop::enable($client->writeWatcher);
            $client->writeBuffer = $w;
            $deferred = $client->writeDeferred = new Deferred;
        }

        return $deferred->promise();
    }

    // just a dummy builder ... no need to really use it
    private function defaultBuilder(Rfc6455Client $client) {
        $yield = yield;
        while (1) {
            $data = [];
            $frameInfo = $yield;
            $data[] = $yield["msg"];

            while (($yield = yield) !== null); {
                $data[] = $yield;
            }

            $msg = count($data) == 1 ? $data[0] : implode($data);
            $yield = yield $msg + $frameInfo;
        }
    }

    public function send(/* int|array|null */ $clientId, string $data, bool $binary = false): Promise {
        if ($clientId === null) {
            $clientId = array_keys($this->clients);
        }

        if (\is_array($clientId)) {
            $promises = [];
            foreach ($clientId as $id) {
                $promises[] = $this->send($id, $data, $binary);
            }
            return all($promises);
        }

        if ($client = $this->clients[$clientId] ?? null) {
            $client->messagesSent++;

            $opcode = $binary ? self::OP_BIN : self::OP_TEXT;
            assert($binary || preg_match("//u", $data), "non-binary data needs to be UTF-8 compatible");

            if (\strlen($data) > 1.5 * $this->autoFrameSize) {
                $len = \strlen($data);
                $slices = ceil($len / $this->autoFrameSize);
                $frames = str_split($data, (int) ceil($len / $slices));
                $data = array_pop($frames);
                foreach ($frames as $frame) {
                    $this->compile($client, $frame, $opcode, false);
                    $opcode = self::OP_CONT;
                }
            }
            return $this->compile($client, $data, $opcode);
        }

        return new Success;
    }

    public function sendBinary($clientId, string $data): Promise {
        return $this->send($clientId, $data, true);
    }

    public function close(int $clientId, int $code = Code::NORMAL_CLOSE, string $reason = "") {
        if (isset($this->clients[$clientId])) {
            rethrow(new Coroutine($this->doClose($this->clients[$clientId], $code, $reason)));
        }
    }

    public function getInfo(int $clientId): array {
        if (!isset($this->clients[$clientId])) {
            return [];
        }
        $client = $this->clients[$clientId];

        return [
            'bytes_read'    => $client->bytesRead,
            'bytes_sent'    => $client->bytesSent,
            'frames_read'   => $client->framesRead,
            'frames_sent'   => $client->framesSent,
            'messages_read' => $client->messagesRead,
            'messages_sent' => $client->messagesSent,
            'connected_at'  => $client->connectedAt,
            'closed_at'     => $client->closedAt,
            'last_read_at'  => $client->lastReadAt,
            'last_sent_at'  => $client->lastSentAt,
            'last_data_read_at'  => $client->lastDataReadAt,
            'last_data_sent_at'  => $client->lastDataSentAt,
        ];
    }

    public function getClients(): array {
        return array_keys($this->clients);
    }

    public function update(Server $server): Promise {
        switch ($this->state = $server->state()) {
            case Server::STARTING:
                $result = $this->application->onStart($this->proxy);
                if ($result instanceof \Generator) {
                    return new Coroutine($result);
                }
                break;

            case Server::STARTED:
                $this->timeoutWatcher = Loop::repeat(1000, $this->callableFromInstanceMethod("timeout"));
                break;

            case Server::STOPPING:
                $result = $this->application->onStop();
                if ($result instanceof \Generator) {
                    $promise = new Coroutine($result);
                } elseif ($result instanceof Promise) {
                    $promise = $result;
                } else {
                    $promise = new Success;
                }

                $promise->when(function () {
                    $code = Code::GOING_AWAY;
                    $reason = "Server shutting down!";

                    foreach ($this->clients as $client) {
                        $this->close($client->id, $code, $reason);
                    }
                });

                Loop::cancel($this->timeoutWatcher);
                $this->timeoutWatcher = null;

                return $promise;

            case Server::STOPPED:
                $promises = [];

                // we are not going to wait for a proper self::OP_CLOSE answer (because else we'd need to timeout for 3 seconds, not worth it), but we will ensure to at least *have written* it
                foreach ($this->clients as $client) {
                    // only if we couldn't successfully send it in STOPPING
                    $code = Code::GOING_AWAY;
                    $reason = "Server shutting down!";

                    $result = $this->doClose($client, $code, $reason);
                    if ($result instanceof \Generator) {
                        $promise[] = new Coroutine($result);
                    }

                    if (!empty($client->writeDeferredControlQueue)) {
                        $promise = end($client->writeDeferredControlQueue)->promise();
                        if ($promise) {
                            $promises[] = $promise;
                        }
                    }
                }
                $promise = any($promises);
                $promise->when(function () {
                    foreach ($this->clients as $client) {
                        $this->unloadClient($client);
                    }
                });

                return $promise;
        }

        return new Success;
    }

    private function sendHeartbeatPing(Rfc6455Client $client) {
        if ($client->pingCount - $client->pongCount > $this->queuedPingLimit) {
            $code = Code::POLICY_VIOLATION;
            $reason = 'Exceeded unanswered PING limit';
            $this->doClose($client, $code, $reason);
        } else {
            $this->compile($client, (string) $client->pingCount++, self::OP_PING);
        }
    }

    private function timeout() {
        $this->now = $now = time();

        foreach ($this->closeTimeouts as $clientId => $expiryTime) {
            if ($expiryTime < $now) {
                $this->unloadClient($this->clients[$clientId]);
                unset($this->closeTimeouts[$clientId]);
            } else {
                break;
            }
        }

        foreach ($this->heartbeatTimeouts as $clientId => $expiryTime) {
            if ($expiryTime < $now) {
                $client = $this->clients[$clientId];
                unset($this->heartbeatTimeouts[$clientId]);
                $this->heartbeatTimeouts[$clientId] = $now + $this->heartbeatPeriod;
                $this->sendHeartbeatPing($client);
            } else {
                break;
            }
        }

        foreach ($this->lowCapacityClients as $id => $client) {
            $client->capacity += $this->maxBytesPerMinute / 60;
            if ($client->capacity > $this->maxBytesPerMinute) {
                unset($this->lowCapacityClients[$id]);
            }
            if ($client->capacity > 8192 && !isset($this->highFramesPerSecondClients[$id])) {
                Loop::enable($client->readWatcher);
            }
        }

        foreach ($this->highFramesPerSecondClients as $id => $client) {
            $client->framesLastSecond -= $this->maxFramesPerSecond;
            if ($client->framesLastSecond < $this->maxFramesPerSecond) {
                unset($this->highFramesPerSecondClients[$id]);
                if ($client->capacity > 8192) {
                    Loop::enable($client->readWatcher);
                }
            }
        }
    }

    /**
     * A stateful generator websocket frame parser
     *
     * @param \Aerys\Websocket\Rfc6455Endpoint $endpoint Endpoint to receive parser event emissions
     * @param \Aerys\Websocket\Rfc6455Client $client Client associated with event emissions.
     * @param array $options Optional parser settings
     * @return \Generator
     */
    public static function parser(self $endpoint, Rfc6455Client $client, array $options = []): \Generator {
        $emitThreshold = $options["threshold"] ?? 32768;
        $maxFrameSize = $options["max_frame_size"] ?? PHP_INT_MAX;
        $maxMsgSize = $options["max_msg_size"] ?? PHP_INT_MAX;
        $textOnly = $options["text_only"] ?? false;
        $doUtf8Validation = $validateUtf8 = $options["validate_utf8"] ?? false;

        $dataMsgBytesRecd = 0;
        $nextEmit = $emitThreshold;
        $dataArr = [];

        $buffer = yield;
        $offset = 0;
        $bufferSize = \strlen($buffer);
        $frames = 0;

        while (1) {
            if ($bufferSize < 2) {
                $buffer = substr($buffer, $offset);
                $offset = 0;
                do {
                    $buffer .= yield $frames;
                    $bufferSize = \strlen($buffer);
                    $frames = 0;
                } while ($bufferSize < 2);
            }

            $firstByte = ord($buffer[$offset]);
            $secondByte = ord($buffer[$offset + 1]);

            $offset += 2;
            $bufferSize -= 2;

            $fin = (bool)($firstByte & 0b10000000);
            // $rsv = ($firstByte & 0b01110000) >> 4; // unused (let's assume the bits are all zero)
            $opcode = $firstByte & 0b00001111;
            $isMasked = (bool)($secondByte & 0b10000000);
            $maskingKey = null;
            $frameLength = $secondByte & 0b01111111;

            $isControlFrame = $opcode >= 0x08;
            if ($validateUtf8 && $opcode !== self::OP_CONT && !$isControlFrame) {
                $doUtf8Validation = $opcode === self::OP_TEXT;
            }

            if ($frameLength === 0x7E) {
                if ($bufferSize < 2) {
                    $buffer = substr($buffer, $offset);
                    $offset = 0;
                    do {
                        $buffer .= yield $frames;
                        $bufferSize = \strlen($buffer);
                        $frames = 0;
                    } while ($bufferSize < 2);
                }

                $frameLength = unpack('n', $buffer[$offset] . $buffer[$offset + 1])[1];
                $offset += 2;
                $bufferSize -= 2;
            } elseif ($frameLength === 0x7F) {
                if ($bufferSize < 8) {
                    $buffer = substr($buffer, $offset);
                    $offset = 0;
                    do {
                        $buffer .= yield $frames;
                        $bufferSize = \strlen($buffer);
                        $frames = 0;
                    } while ($bufferSize < 8);
                }

                $lengthLong32Pair = unpack('N2', substr($buffer, $offset, 8));
                $offset += 8;
                $bufferSize -= 8;

                if (PHP_INT_MAX === 0x7fffffff) {
                    if ($lengthLong32Pair[1] !== 0 || $lengthLong32Pair[2] < 0) {
                        $code = Code::MESSAGE_TOO_LARGE;
                        $errorMsg = 'Payload exceeds maximum allowable size';
                        break;
                    }
                    $frameLength = $lengthLong32Pair[2];
                } else {
                    $frameLength = ($lengthLong32Pair[1] << 32) | $lengthLong32Pair[2];
                    if ($frameLength < 0) {
                        $code = Code::PROTOCOL_ERROR;
                        $errorMsg = 'Most significant bit of 64-bit length field set';
                        break;
                    }
                }
            }

            if ($frameLength > 0 && !$isMasked) {
                $code = Code::PROTOCOL_ERROR;
                $errorMsg = 'Payload mask required';
                break;
            } elseif ($isControlFrame) {
                if (!$fin) {
                    $code = Code::PROTOCOL_ERROR;
                    $errorMsg = 'Illegal control frame fragmentation';
                    break;
                } elseif ($frameLength > 125) {
                    $code = Code::PROTOCOL_ERROR;
                    $errorMsg = 'Control frame payload must be of maximum 125 bytes or less';
                    break;
                }
            } elseif (($opcode === 0x00) === ($dataMsgBytesRecd === 0)) {
                // We deliberately do not accept a non-fin empty initial text frame
                $code = Code::PROTOCOL_ERROR;
                if ($opcode === 0x00) {
                    $errorMsg = 'Illegal CONTINUATION opcode; initial message payload frame must be TEXT or BINARY';
                } else {
                    $errorMsg = 'Illegal data type opcode after unfinished previous data type frame; opcode MUST be CONTINUATION';
                }
                break;
            } elseif ($maxFrameSize && $frameLength > $maxFrameSize) {
                $code = Code::MESSAGE_TOO_LARGE;
                $errorMsg = 'Payload exceeds maximum allowable frame size';
                break;
            } elseif ($maxMsgSize && ($frameLength + $dataMsgBytesRecd) > $maxMsgSize) {
                $code = Code::MESSAGE_TOO_LARGE;
                $errorMsg = 'Payload exceeds maximum allowable message size';
                break;
            } elseif ($textOnly && $opcode === 0x02) {
                $code = Code::UNACCEPTABLE_TYPE;
                $errorMsg = 'BINARY opcodes (0x02) not accepted';
                break;
            }

            if ($isMasked) {
                if ($bufferSize < 4) {
                    $buffer = substr($buffer, $offset);
                    $offset = 0;
                    do {
                        $buffer .= yield $frames;
                        $bufferSize = \strlen($buffer);
                        $frames = 0;
                    } while ($bufferSize < 4);
                }

                $maskingKey = substr($buffer, $offset, 4);
                $offset += 4;
                $bufferSize -= 4;
            }

            if ($bufferSize >= $frameLength) {
                if (!$isControlFrame) {
                    $dataMsgBytesRecd += $frameLength;
                }

                $payload = substr($buffer, $offset, $frameLength);
                $offset += $frameLength;
                $bufferSize -= $frameLength;
            } else {
                if (!$isControlFrame) {
                    $dataMsgBytesRecd += $bufferSize;
                }
                $frameBytesRecd = $bufferSize;

                $payload = substr($buffer, $offset);

                do {
                    // if we want to validate UTF8, we must *not* send incremental mid-frame updates because the message might be broken in the middle of an utf-8 sequence
                    // also, control frames always are <= 125 bytes, so we never will need this as per https://tools.ietf.org/html/rfc6455#section-5.5
                    if (!$isControlFrame && $dataMsgBytesRecd >= $nextEmit) {
                        if ($isMasked) {
                            $payload ^= str_repeat($maskingKey, ($frameBytesRecd + 3) >> 2);
                            // Shift the mask so that the next data where the mask is used on has correct offset.
                            $maskingKey = substr($maskingKey . $maskingKey, $frameBytesRecd % 4, 4);
                        }

                        if ($dataArr) {
                            $dataArr[] = $payload;
                            $payload = implode($dataArr);
                            $dataArr = [];
                        }

                        if ($doUtf8Validation) {
                            $string = $payload;
                            /* @TODO: check how many bits are set to 1 instead of multiple (slow) preg_match()es and substr()s */
                            for ($i = 0; !preg_match('//u', $payload) && $i < 8; $i++) {
                                $payload = substr($payload, 0, -1);
                            }
                            if ($i == 8) {
                                $code = Code::INCONSISTENT_FRAME_DATA_TYPE;
                                $errorMsg = 'Invalid TEXT data; UTF-8 required';
                                break 2;
                            }

                            $endpoint->onParsedData($client, $payload, $opcode === self::OP_BIN, false);
                            $payload = $i > 0 ? substr($string, -$i) : '';
                        } else {
                            $endpoint->onParsedData($client, $payload, $opcode === self::OP_BIN, false);
                            $payload = '';
                        }

                        $frameLength -= $frameBytesRecd;
                        $nextEmit = $dataMsgBytesRecd + $emitThreshold;
                        $frameBytesRecd = 0;
                    }

                    $buffer = yield $frames;
                    $bufferSize = \strlen($buffer);
                    $frames = 0;

                    if ($bufferSize + $frameBytesRecd >= $frameLength) {
                        $dataLen = $frameLength - $frameBytesRecd;
                    } else {
                        $dataLen = $bufferSize;
                    }

                    if (!$isControlFrame) {
                        $dataMsgBytesRecd += $dataLen;
                    }

                    $payload .= substr($buffer, 0, $dataLen);
                    $frameBytesRecd += $dataLen;
                } while ($frameBytesRecd != $frameLength);

                $offset = $dataLen;
                $bufferSize -= $dataLen;
            }

            if ($isMasked) {
                // This is memory hungry but it's ~70x faster than iterating byte-by-byte
                // over the masked string. Deal with it; manual iteration is untenable.
                $payload ^= str_repeat($maskingKey, ($frameLength + 3) >> 2);
            }

            if ($fin || $dataMsgBytesRecd >= $emitThreshold) {
                if ($isControlFrame) {
                    $endpoint->onParsedControlFrame($client, $opcode, $payload);
                } else {
                    if ($dataArr) {
                        $dataArr[] = $payload;
                        $payload = implode($dataArr);
                        $dataArr = [];
                    }

                    if ($doUtf8Validation) {
                        if ($fin) {
                            $i = preg_match('//u', $payload) ? 0 : 8;
                        } else {
                            $string = $payload;
                            for ($i = 0; !preg_match('//u', $payload) && $i < 8; $i++) {
                                $payload = substr($payload, 0, -1);
                            }
                            if ($i > 0) {
                                $dataArr[] = substr($string, -$i);
                            }
                        }
                        if ($i == 8) {
                            $code = Code::INCONSISTENT_FRAME_DATA_TYPE;
                            $errorMsg = 'Invalid TEXT data; UTF-8 required';
                            break;
                        }
                    }

                    if ($fin) {
                        $dataMsgBytesRecd = 0;
                    }
                    $nextEmit = $dataMsgBytesRecd + $emitThreshold;
    
                    $endpoint->onParsedData($client, $payload, $opcode === self::OP_BIN, $fin);
                }
            } else {
                $dataArr[] = $payload;
            }

            $frames++;
        }

        // An error occurred...
        // stop parsing here ...
        $endpoint->onParsedError($client, $code, $errorMsg);
        yield $frames;
    }

    public function monitor(): array {
        return [
            "handler" => [get_class($this->application), $this->application instanceof Monitor ? $this->application->monitor() : null],
            "clients" => array_map(function ($client) { return $this->getInfo($client->id); }, $this->clients),
        ];
    }
}<|MERGE_RESOLUTION|>--- conflicted
+++ resolved
@@ -195,7 +195,7 @@
 
     public function do(InternalRequest $ireq) {
         $headers = yield;
-        if ($headers[":status"] == 101) {
+        if ($headers[":status"] === 101) {
             $yield = yield $headers;
         } else {
             return $headers; // detach if we don't want to establish websocket connection
@@ -225,25 +225,13 @@
             "text_only" => $this->textOnly,
             "threshold" => $this->autoFrameSize,
         ]);
-<<<<<<< HEAD
         $client->readWatcher = Loop::onReadable($socket, [$this, "onReadable"], $client);
         $client->writeWatcher = Loop::onWritable($socket, [$this, "onWritable"], $client);
-        if ($client->writeBuffer != "") {
-            Loop::disable($client->writeWatcher);
-=======
-        $client->readWatcher = \Amp\onReadable($socket, [$this, "onReadable"], $options = [
-            "enable" => true,
-            "cb_data" => $client,
-        ]);
-        $hasBuffer = $client->writeBuffer != "";
-        $client->writeWatcher = \Amp\onWritable($socket, [$this, "onWritable"], $options = [
-            "enable" => $hasBuffer,
-            "cb_data" => $client,
-        ]);
-        if ($hasBuffer) {
+        if ($client->writeBuffer !== "") {
             $client->writeDeferred = new Deferred; // dummy to prevent error
             $client->framesSent = -1;
->>>>>>> 552e6b5e
+        } else {
+            Loop::disable($client->writeWatcher);
         }
 
         $this->clients[$client->id] = $client;
@@ -417,7 +405,7 @@
         }
 
         if ($code) {
-            if ($client->closedAt || $code == Code::PROTOCOL_ERROR) {
+            if ($client->closedAt || $code === Code::PROTOCOL_ERROR) {
                 @stream_socket_shutdown($client->socket, STREAM_SHUT_RD);
                 Loop::cancel($client->readWatcher);
                 $client->readWatcher = null;
@@ -432,7 +420,7 @@
     public function onReadable($watcherId, $socket, Rfc6455Client $client) {
         $data = @fread($socket, 8192);
 
-        if ($data != "") {
+        if ($data !== "") {
             $client->lastReadAt = $this->now;
             $client->bytesRead += \strlen($data);
             $client->capacity -= \strlen($data);
@@ -469,9 +457,9 @@
         $bytes = @fwrite($socket, $client->writeBuffer);
         $client->bytesSent += $bytes;
 
-        if ($bytes != \strlen($client->writeBuffer)) {
+        if ($bytes !== \strlen($client->writeBuffer)) {
             $client->writeBuffer = substr($client->writeBuffer, $bytes);
-        } elseif ($bytes == 0 && $client->closedAt && (!is_resource($socket) || @feof($socket))) {
+        } elseif ($bytes === 0 && $client->closedAt && (!is_resource($socket) || @feof($socket))) {
             // usually read watcher cares about aborted TCP connections, but when
             // $client->closedAt is true, it might be the case that read watcher
             // is already cancelled and we need to ensure that our writing Promise
@@ -565,7 +553,7 @@
 
         $w .= $msg;
 
-        if ($client->writeBuffer != "") {
+        if ($client->writeBuffer !== "") {
             if (\strlen($client->writeBuffer) < 65536 && !$client->writeDataQueue && !$client->writeControlQueue) {
                 $client->writeBuffer .= $w;
                 $deferred = $client->writeDeferred;
@@ -597,7 +585,7 @@
                 $data[] = $yield;
             }
 
-            $msg = count($data) == 1 ? $data[0] : implode($data);
+            $msg = count($data) === 1 ? $data[0] : implode($data);
             $yield = yield $msg + $frameInfo;
         }
     }
@@ -988,7 +976,7 @@
                             for ($i = 0; !preg_match('//u', $payload) && $i < 8; $i++) {
                                 $payload = substr($payload, 0, -1);
                             }
-                            if ($i == 8) {
+                            if ($i === 8) {
                                 $code = Code::INCONSISTENT_FRAME_DATA_TYPE;
                                 $errorMsg = 'Invalid TEXT data; UTF-8 required';
                                 break 2;
@@ -1022,7 +1010,7 @@
 
                     $payload .= substr($buffer, 0, $dataLen);
                     $frameBytesRecd += $dataLen;
-                } while ($frameBytesRecd != $frameLength);
+                } while ($frameBytesRecd !== $frameLength);
 
                 $offset = $dataLen;
                 $bufferSize -= $dataLen;
@@ -1056,7 +1044,7 @@
                                 $dataArr[] = substr($string, -$i);
                             }
                         }
-                        if ($i == 8) {
+                        if ($i === 8) {
                             $code = Code::INCONSISTENT_FRAME_DATA_TYPE;
                             $errorMsg = 'Invalid TEXT data; UTF-8 required';
                             break;

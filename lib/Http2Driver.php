--- conflicted
+++ resolved
@@ -259,13 +259,6 @@
             }
 
             if ($client->isDead & Client::CLOSED_WR) {
-<<<<<<< HEAD
-                if (!$client->bufferDeferred) {
-                    $client->bufferDeferred = new Deferred;
-                    $client->bufferDeferred->fail(new ClientException);
-                }
-=======
->>>>>>> d1b0fd1e
                 while (true) {
                     yield;
                 }
@@ -274,15 +267,7 @@
 
         $this->writeData($client, $msgs, $id, true);
 
-<<<<<<< HEAD
-        if (($client->isDead & Client::CLOSED_WR) && !$client->bufferDeferred) {
-            $client->bufferDeferred = new Failure(new ClientException);
-        }
-
         if ($client->bufferDeferred) {
-=======
-        if ($client->bufferPromisor) {
->>>>>>> d1b0fd1e
             $keepAlives = &$client->remainingKeepAlives; // avoid cyclic reference
             $client->bufferDeferred->onResolve(static function() use (&$keepAlives) {
                 $keepAlives++;
